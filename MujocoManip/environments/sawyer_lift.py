import numpy as np
from collections import OrderedDict
from MujocoManip.miscellaneous import RandomizationError
from MujocoManip.environments.sawyer import SawyerEnv
from MujocoManip.models import *
from MujocoManip.models.model_util import xml_path_completion


class SawyerLiftEnv(SawyerEnv):

    def __init__(self, 
                 gripper_type='TwoFingerGripper',
                 use_eef_ctrl=False,
                 table_size=(0.8, 0.8, 0.8),
                 table_friction=None,
                 use_camera_obs=True,
                 use_object_obs=True,
                 camera_name='frontview',
<<<<<<< HEAD
=======
                 camera_height=256,
                 camera_width=256,
                 camera_depth=False,
                 reward_shaping=False,
>>>>>>> a649e7bc
                 **kwargs):
        """
            @gripper_type, string that specifies the gripper type
            @use_eef_ctrl, position controller or default joint controllder
            @table_size, full dimension of the table
            @table_friction, friction parameters of the table
            @use_camera_obs, using camera observations
            @use_object_obs, using object physics states
            @camera_name, name of camera to be rendered
            @camera_height, height of camera observation
            @camera_width, width of camera observation
            @camera_depth, rendering depth
            @reward_shaping, using a shaping reward
        """
        # initialize objects of interest
        cube = RandomBoxObject(size_min=[0.02, 0.02, 0.02],
                               size_max=[0.025, 0.025, 0.025])
        self.mujoco_objects = OrderedDict([('cube', cube)])

        # settings for table top
        self.table_size = table_size
        self.table_friction = table_friction

        # whether to use ground-truth object states
        self.use_object_obs = use_object_obs

        # reward configuration
        self.reward_shaping = reward_shaping

        super().__init__(gripper_type=gripper_type,
                         use_eef_ctrl=use_eef_ctrl,
                         use_camera_obs=use_camera_obs,
                         camera_name=camera_name,
                         **kwargs)

    def _load_model(self):
        super()._load_model()
        self.mujoco_robot.set_base_xpos([0,0,0])

        # load model for table top workspace
        self.mujoco_arena = TableArena(full_size=self.table_size,
                                       friction=self.table_friction)

        # The sawyer robot has a pedestal, we want to align it with the table
        self.mujoco_arena.set_origin([0.16 + self.table_size[0] / 2,0,0])

        # task includes arena, robot, and objects of interest
        self.model = TableTopTask(self.mujoco_arena, self.mujoco_robot, self.mujoco_objects)
        self.model.place_objects()

    def _get_reference(self):
        super()._get_reference()
        self.cube_body_id = self.sim.model.body_name2id('cube')

    def _reset_internal(self):
        super()._reset_internal()
        # inherited class should reset positions of objects
        self.model.place_objects()

    def reward(self, action):
        reward = 0
        cube_height = self.sim.data.body_xpos[self.cube_body_id][2]
        table_height = self.table_size[2]

        # cube is higher than the table top above a margin
        if cube_height > table_height + 0.10:
            reward = 1.0

        # use a shaping reward
        if self.reward_shaping:
            # reaching reward
            cube_pos = self.sim.data.body_xpos[self.cube_body_id]
            gripper_site_pos = self.sim.data.site_xpos[self.eef_site_id]
            dist = np.linalg.norm(gripper_site_pos - cube_pos)
            reaching_reward = 1 - np.tanh(10.0 * dist)
            reward += reaching_reward

        return reward

    def _get_observation(self):
        di = super()._get_observation()
        # camera observations
        if self.use_camera_obs:
            camera_obs = self.sim.render(camera_name=self.camera_name,
                                         width=self.camera_width,
                                         height=self.camera_height,
                                         depth=self.camera_depth)
            if self.camera_depth:
                di['image'], di['depth'] = camera_obs
            else:
                di['image'] = camera_obs

        # low-level object information
        if self.use_object_obs:
            # position and rotation of object
            cube_pos = self.sim.data.body_xpos[self.cube_body_id]
            cube_quat = self.sim.data.body_xquat[self.cube_body_id]
            di['cube_pos'] = cube_pos
            di['cube_quat'] = cube_quat

            gripper_site_pos = self.sim.data.site_xpos[self.eef_site_id]
            di['gripper_to_cube'] = gripper_site_pos - cube_pos

        return di

    def _check_contact(self):
        """
        Returns True if gripper is in contact with an object.
        """
        collision = False
        for contact in self.sim.data.contact[:self.sim.data.ncon]:
            if self.sim.model.geom_id2name(contact.geom1) in self.gripper.contact_geoms() or \
               self.sim.model.geom_id2name(contact.geom2) in self.gripper.contact_geoms():
                collision = True
                break
        return collision

    def _check_terminated(self):
        """
        Returns True if task is successfully completed
        """
        # cube is higher than the table top above a margin
        cube_height = self.sim.data.body_xpos[self.cube_body_id][2]
        table_height = self.table_size[2]
        return (cube_height > table_height + 0.10)<|MERGE_RESOLUTION|>--- conflicted
+++ resolved
@@ -16,13 +16,7 @@
                  use_camera_obs=True,
                  use_object_obs=True,
                  camera_name='frontview',
-<<<<<<< HEAD
-=======
-                 camera_height=256,
-                 camera_width=256,
-                 camera_depth=False,
                  reward_shaping=False,
->>>>>>> a649e7bc
                  **kwargs):
         """
             @gripper_type, string that specifies the gripper type
