import numpy as np
from MujocoManip.environment.base import MujocoEnv
from MujocoManip.model import SawyerRobot, gripper_factory


class SawyerEnv(MujocoEnv):
    def __init__(self, gripper, **kwargs):
        self.gripper_name = gripper
        super().__init__(**kwargs)
        

    def _load_model(self):
        super()._load_model()
        self.mujoco_robot = SawyerRobot()
        self.gripper = gripper_factory(self.gripper_name)
        self.mujoco_robot.add_gripper(self.gripper)

    def _reset_internal(self):
        super()._reset_internal()
        ### TODO: get rid of these magic numbers ###
        self.sim.data.qpos[self._ref_joint_pos_indexes] = [0, -1.18, 0.00, 2.18, 0.00, 0.57, 3.3161]
        # print(self.sim.data.qpos[self._ref_joint_gripper_actuator_indexes])
        self.sim.data.qpos[self._ref_joint_gripper_actuator_indexes] = self.gripper.rest_pos()
        self.sim.forward()

    def _get_reference(self):
        super()._get_reference()

        # indices for joints in qpos, qvel
        self._ref_joint_pos_indexes = [self.model.get_joint_qpos_addr('right_j{}'.format(x)) for x in range(7)]
        self._ref_joint_vel_indexes = [self.model.get_joint_qvel_addr('right_j{}'.format(x)) for x in range(7)]
        ### TODO: generalize across gripper types ###

        # indices for joint pos actuation, joint vel actuation, gripper actuation
        self._ref_joint_pos_actuator_indexes = [self.model.actuator_name2id(actuator) for actuator in self.model.actuator_names 
                                                                                      if actuator.startswith("pos")]
        self._ref_joint_vel_actuator_indexes = [self.model.actuator_name2id(actuator) for actuator in self.model.actuator_names 
                                                                                      if actuator.startswith("vel")]
        self._ref_joint_gripper_actuator_indexes = [self.model.actuator_name2id(actuator) for actuator in self.model.actuator_names 
                                                                                          if actuator.startswith("gripper")]

    # Note: Overrides super
    def _pre_action(self, action):
<<<<<<< HEAD
=======
        action = np.array(action)
        action[7] *= -1 # we choose to make 1 open, -1 closed
        # symmetric action on the gripper
        action = np.concatenate([action, np.array([-1 * action[7]])])
>>>>>>> eb2c220e
        action = np.clip(action, -1, 1)
        arm_action = action[:7]
        gripper_action_in = action[7]
        gripper_action_actual = self.gripper.format_action(gripper_action_in)
        full_action = np.concatenate([arm_action, gripper_action_actual])

        ctrl_range = self.sim.model.actuator_ctrlrange
        bias = 0.5 * (ctrl_range[:,1] + ctrl_range[:,0])
        weight = 0.5 * (ctrl_range[:,1] - ctrl_range[:,0])
        applied_action = bias + weight * full_action
        print('bias', bias[7:])
        print('weight', weight[7:])
        print('input_action', action[7:])
        print('applied_action', applied_action[7:])
        self.sim.data.ctrl[:] = applied_action

        # correct for gravity
        self.sim.data.qfrc_applied[self._ref_joint_vel_indexes] = self.sim.data.qfrc_bias[self._ref_joint_vel_indexes]

    def _get_observation(self):
        obs = super()._get_observation()
        joint_pos = [self.sim.data.qpos[x] for x in self._ref_joint_pos_indexes]
        joint_pos_sin = np.sin(joint_pos)
        joint_pos_cos = np.cos(joint_pos)
        joint_vel = [self.sim.data.qvel[x] for x in self._ref_joint_vel_indexes]
        return np.concatenate([obs, joint_pos, joint_pos_sin, joint_pos_cos, joint_vel])

    @property
    def action_space(self):
        # TODO: I am not sure if we want to add gym dependency just for observation space and action space
        # return spaces.Box(
        low=np.ones(8) * -1.
        high=np.ones(8) * 1.
        # )
        return low, high

    @property
    def _right_hand_pos(self):
        return self.sim.data.get_body_xpos('right_hand') - self._pos_offset


    @property
    def _right_hand_vel(self):
        return self.sim.data.get_body_xvelp('right_hand')

    @property
    def _joint_positions(self):
        return self.sim.data.qpos[self._ref_joint_pos_indexes]

    @property
    def _joint_velocities(self):
        return self.sim.data.qvel[self._ref_joint_vel_indexes]<|MERGE_RESOLUTION|>--- conflicted
+++ resolved
@@ -41,13 +41,6 @@
 
     # Note: Overrides super
     def _pre_action(self, action):
-<<<<<<< HEAD
-=======
-        action = np.array(action)
-        action[7] *= -1 # we choose to make 1 open, -1 closed
-        # symmetric action on the gripper
-        action = np.concatenate([action, np.array([-1 * action[7]])])
->>>>>>> eb2c220e
         action = np.clip(action, -1, 1)
         arm_action = action[:7]
         gripper_action_in = action[7]
@@ -58,10 +51,10 @@
         bias = 0.5 * (ctrl_range[:,1] + ctrl_range[:,0])
         weight = 0.5 * (ctrl_range[:,1] - ctrl_range[:,0])
         applied_action = bias + weight * full_action
-        print('bias', bias[7:])
-        print('weight', weight[7:])
-        print('input_action', action[7:])
-        print('applied_action', applied_action[7:])
+        # print('bias', bias[7:])
+        # print('weight', weight[7:])
+        # print('input_action', action[7:])
+        # print('applied_action', applied_action[7:])
         self.sim.data.ctrl[:] = applied_action
 
         # correct for gravity
