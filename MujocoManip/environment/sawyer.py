import numpy as np
from collections import OrderedDict
from MujocoManip.environment.base import MujocoEnv
from MujocoManip.model import SawyerRobot, gripper_factory
from MujocoManip.miscellaneous.utils import *


class SawyerEnv(MujocoEnv):

    def __init__(self, gripper=None, use_eef_ctrl=False, use_torque_ctrl=False, use_force_ctrl=False, **kwargs):
        self.has_gripper = not (gripper is None)
        self.gripper_name = gripper
        self.use_eef_ctrl = use_eef_ctrl
        self.use_torque_ctrl = use_torque_ctrl
        self.use_force_ctrl = use_force_ctrl
        super().__init__(**kwargs)

        ### TODO: any joint positions need to be set here? ###

        # self.physics.model.name2id('grip_site', 'site') # can get IDs this way

        # setup mocap stuff if necessary
        if self.use_eef_ctrl:
            self._setup_mocap()
        
    def _setup_mocap(self):
        mjpy_reset_mocap_welds(self.sim)
        self.sim.forward()

        # Move end effector into position.
        gripper_target = self.sim.data.get_body_xpos('right_hand')
        gripper_rotation = self.sim.data.get_body_xquat('right_hand')

        self.sim.data.set_mocap_pos('mocap', gripper_target)
        self.sim.data.set_mocap_quat('mocap', gripper_rotation)

        for _ in range(10):
            self.sim.step()

    def _load_model(self):
        super()._load_model()
        self.mujoco_robot = SawyerRobot(use_torque_ctrl=self.use_torque_ctrl, use_eef_ctrl=self.use_eef_ctrl)
        if self.has_gripper:
            # self.gripper = gripper_factory()
            self.mujoco_robot.add_gripper('right_hand', self.gripper_name)
            self.gripper = self.mujoco_robot.grippers['right_hand']

    def _reset_internal(self):
        super()._reset_internal()
        self.sim.data.qpos[self._ref_joint_pos_indexes] = self.mujoco_robot.init_qpos

        if self.has_gripper:
            self.sim.data.qpos[self._ref_joint_gripper_actuator_indexes] = self.gripper.init_qpos

    def _get_reference(self):
        super()._get_reference()
        # indices for joints in qpos, qvel
        self.robot_joints = list(self.mujoco_robot.joints)
        self._ref_joint_pos_indexes = [self.sim.model.get_joint_qpos_addr(x) for x in self.robot_joints]
        self._ref_joint_vel_indexes = [self.sim.model.get_joint_qvel_addr(x) for x in self.robot_joints]
        if self.has_gripper:
            self.gripper_joints = list(self.gripper.joints)
            self._ref_gripper_joint_pos_indexes = [self.sim.model.get_joint_qpos_addr(x) for x in self.gripper_joints]
            self._ref_gripper_joint_vel_indexes = [self.sim.model.get_joint_qvel_addr(x) for x in self.gripper_joints]


        # indices for joint pos actuation, joint vel actuation, gripper actuation
        self._ref_joint_pos_actuator_indexes = [self.sim.model.actuator_name2id(actuator) for actuator in self.sim.model.actuator_names 
                                                                                      if actuator.startswith("pos")]
        self._ref_joint_vel_actuator_indexes = [self.sim.model.actuator_name2id(actuator) for actuator in self.sim.model.actuator_names 
                                                                                      if actuator.startswith("vel")]

        if self.has_gripper:
            self._ref_joint_gripper_actuator_indexes = [self.sim.model.actuator_name2id(actuator) for actuator in self.sim.model.actuator_names 
                                                                                              if actuator.startswith("gripper")]

        # IDs of sites for gripper visualization
        self.eef_site_id = self.sim.model.site_name2id('grip_site')
        self.eef_cylinder_id = self.sim.model.site_name2id('grip_site_cylinder')

    # Note: Overrides super
    def _pre_action(self, action):
        if self.use_eef_ctrl:
            # assert len(action) == 5
            assert len(action) == 9
            action = action.copy()  # ensure that we don't change the action outside of this scope
            # pos_ctrl, gripper_ctrl = action[:3], action[3:]

            pos_ctrl, rot_ctrl, gripper_ctrl = action[:3], action[3:7], action[7:]

            # pos_ctrl *= 0.05  # limit maximum change in position
            # rot_ctrl = [0., -1./np.sqrt(2.), -1./np.sqrt(2.), 0.]

            # rot_ctrl = [0., 0., 1., 0.]  # (w, x, y, z) # fixed rotation of the end effector, expressed as a quaternion
            # gripper_ctrl = np.array([gripper_ctrl, gripper_ctrl])
            assert gripper_ctrl.shape == (2,)
            action = np.concatenate([pos_ctrl, rot_ctrl, gripper_ctrl])

            # Apply action to simulation.
            mjpy_ctrl_set_action(self.sim, action)
            mjpy_mocap_set_action(self.sim, action)

            # gravity compensation
            self.sim.data.qfrc_applied[self._ref_joint_vel_indexes] = self.sim.data.qfrc_bias[self._ref_joint_vel_indexes]

        elif self.use_force_ctrl:

            ### TODO: convert the following in mujoco_py??? ###

            ### TODO: is this force acting in the end effector frame? If so, we need to translate to base coords... ###

            # note we convert force in base frame to force in world frame
            # self.physics.named.data.xfrc_applied['right_hand'] = self._convert_base_force_to_world_force(action[:6])
            self.physics.named.data.xfrc_applied['right_hand'] = action[:6]

            # gravity compensation
            self.sim.data.qfrc_applied[self._ref_joint_vel_indexes] = self.sim.data.qfrc_bias[self._ref_joint_vel_indexes]
        
        else:
            action = np.clip(action, -1, 1)    
            if self.has_gripper:
                arm_action = action[:self.mujoco_robot.dof()]
                gripper_action_in = action[self.mujoco_robot.dof():self.mujoco_robot.dof()+self.gripper.dof()]
                gripper_action_actual = self.gripper.format_action(gripper_action_in)
                action = np.concatenate([arm_action, gripper_action_actual])

            # rescale normalized action to control ranges
            ctrl_range = self.sim.model.actuator_ctrlrange
            bias = 0.5 * (ctrl_range[:,1] + ctrl_range[:,0])
            weight = 0.5 * (ctrl_range[:,1] - ctrl_range[:,0])
            applied_action = bias + weight * action
            self.sim.data.ctrl[:] = applied_action

            # gravity compensation
            self.sim.data.qfrc_applied[self._ref_joint_vel_indexes] = self.sim.data.qfrc_bias[self._ref_joint_vel_indexes]

    def _post_action(self, action):
        ret = super()._post_action(action)
        self._gripper_visualization()
        return ret

    def _get_observation(self):
<<<<<<< HEAD
        obs = super()._get_observation()
        proprioception = OrderedDict([
            ('joint_pos', joint_pos),
            ('joint_vel', joint_vel)
        ])
        obs.update(proprioception)
        return obs
=======
        di = super()._get_observation()
        joint_pos = [self.sim.data.qpos[x] for x in self._ref_joint_pos_indexes]
        joint_vel = [self.sim.data.qvel[x] for x in self._ref_joint_vel_indexes]
        if self.has_gripper:
            joint_pos += [self.sim.data.qpos[x] for x in self._ref_gripper_joint_pos_indexes]
            joint_vel += [self.sim.data.qvel[x] for x in self._ref_gripper_joint_vel_indexes]
        di['proprioception'] = np.concatenate([joint_pos, joint_vel])
        return di
>>>>>>> 2bbd2412

    def dof(self):
        if self.use_eef_ctrl:
            dof = 3
        else:
            dof = self.mujoco_robot.dof()
        if self.has_gripper:
            dof += self.gripper.dof()
        return dof

    def pose_in_base_from_name(self, name):
        """
        A helper function that takes in a named data field and returns the pose of that
        object in the base frame.
        """

        pos_in_world = self.sim.data.get_body_xpos(name)
        rot_in_world = self.sim.data.get_body_xmat(name).reshape((3, 3))
        # # note we convert (w, x, y, z) quat to (x, y, z, w)
        # eef_rot_in_world = quat2mat(self.physics.named.data.xquat['right_hand'][[1, 2, 3, 0]])
        pose_in_world = make_pose(pos_in_world, rot_in_world)

        base_pos_in_world = self.sim.data.get_body_xpos('base')
        base_rot_in_world = self.sim.data.get_body_xmat('base').reshape((3, 3))
        # base_rot_in_world = quat2mat(self.physics.named.data.xquat['base'][[1, 2, 3, 0]])
        base_pose_in_world = make_pose(base_pos_in_world, base_rot_in_world)
        world_pose_in_base = pose_inv(base_pose_in_world)

        pose_in_base = pose_in_A_to_pose_in_B(pose_in_world, world_pose_in_base)
        return pose_in_base

    def set_robot_joint_positions(self, jpos):
        """
        Helper method to force robot joint positions to the passed values.
        """
        self.sim.data.qpos[self._ref_joint_pos_indexes] = jpos
        self.sim.forward()

    @property
    #TODO: fix it
    def action_space(self):
        # TODO: I am not sure if we want to add gym dependency just for observation space and action space
        # return spaces.Box(
        low=np.ones(self.dof()) * -1.
        high=np.ones(self.dof()) * 1.
        # )
        return low, high

    @property
    def _right_hand_joint_cartesian_pose(self):
        """
        Returns the cartesian pose of the last robot joint in base frame of robot.
        """
        return self.pose_in_base_from_name('right_l6')

    @property 
    def _right_hand_pose(self):
        """
        Returns eef pose in base frame of robot.
        """

        ### TODO: check this function for correctness... ###
        ### TODO: do we want body inertia orientation, or body frame orientation? ###
        return self.pose_in_base_from_name('right_hand')

    @property
    def _right_hand_joint_cartesian_velocity(self):
        """
        Returns the current cartesian velocity of the last robot joint with respect to
        the base frame as a tuple (vel, ang_vel), each is a 3-dim numpy array
        """
        raise Exception("Not implemented yet...")

    @property
    def _right_hand_total_velocity(self):
        """
        Returns the total eef velocity (linear + angular) in the base frame as a tuple
        """

        ### TODO: get velocity in frame, not COM (xpos vs. xipos) by translating between the orientations... ###

        ### TODO: check this function for correctness... ###

        base_pos_in_world = self.sim.data.get_body_xpos('base')
        base_rot_in_world = self.sim.data.get_body_xmat('base').reshape((3, 3))
        # base_rot_in_world = quat2mat(self.physics.named.data.xquat['base'][[1, 2, 3, 0]])
        base_pose_in_world = make_pose(base_pos_in_world, base_rot_in_world)
        world_pose_in_base = pose_inv(base_pose_in_world)

        ### TODO: convert COM velocity to frame velocity here... ###

        eef_vel_in_world = self.sim.data.get_body_xvelp('right_hand')
        eef_ang_vel_in_world = self.sim.data.get_body_xvelr('right_hand')

        ### TODO: should we just rotate the axis? Or is this velocity conversion below correct? ###
        return vel_in_A_to_vel_in_B(vel_A=eef_vel_in_world, ang_vel_A=eef_ang_vel_in_world, pose_A_in_B=world_pose_in_base)

    def _convert_base_force_to_world_force(self, base_force):
        """
        Utility function to convert a force measured in the base frame to one in the world frame.
        This should be used when applying force control, since all control occurs with respect
        to the base frame but all simulation happens with respect to the world frame.
        """

        base_pos_in_world = self.sim.data.get_body_xpos('base')
        base_rot_in_world = self.sim.data.get_body_xmat('base').reshape((3, 3))
        # base_rot_in_world = quat2mat(self.physics.named.data.xquat['base'][[1, 2, 3, 0]])
        base_pose_in_world = make_pose(base_pos_in_world, base_rot_in_world)

        world_force = np.zeros(6)
        lin_force_in_world, rot_force_in_world = force_in_A_to_force_in_B(force_A=base_force[:3], torque_A=base_force[3:], pose_A_in_B=base_pose_in_world)
        world_force[:3] = lin_force_in_world
        world_force[3:] = rot_force_in_world
        print("world_force: {}".format(world_force))
        print("base_rot_in_world: {}".format(base_rot_in_world))
        return world_force

    @property
    def _right_hand_pos(self):
        """
        Returns position of eef in base frame of robot. 
        """
        eef_pose_in_base = self._right_hand_pose
        return eef_pose_in_base[:3, 3]

    @property
    def _right_hand_orn(self):
        """
        Returns orientation of eef in base frame of robot as a rotation matrix.
        """
        eef_pose_in_base = self._right_hand_pose
        return eef_pose_in_base[:3, :3]

    @property
    def _right_hand_vel(self):
        """
        Returns velocity of eef in base frame of robot.
        """
        return self._right_hand_total_velocity[0]

    @property
    def _right_hand_ang_vel(self):
        """
        Returns angular velocity of eef in base frame of robot.
        """
        return self._right_hand_total_velocity[1]

    @property
    def _joint_positions(self):
        return self.sim.data.qpos[self._ref_joint_pos_indexes]

    @property
    def _joint_velocities(self):
        return self.sim.data.qvel[self._ref_joint_vel_indexes]

    def _gripper_visualization(self):
        """
        Do any needed visualization here.
        """
        
        # By default, don't do any coloring.
        self.sim.model.site_rgba[self.eef_site_id] = [0., 0., 0., 0.]

    def _check_contact(self):
        """
        Returns True if the gripper is in contact with another object.
        """
        return False

<|MERGE_RESOLUTION|>--- conflicted
+++ resolved
@@ -140,15 +140,6 @@
         return ret
 
     def _get_observation(self):
-<<<<<<< HEAD
-        obs = super()._get_observation()
-        proprioception = OrderedDict([
-            ('joint_pos', joint_pos),
-            ('joint_vel', joint_vel)
-        ])
-        obs.update(proprioception)
-        return obs
-=======
         di = super()._get_observation()
         joint_pos = [self.sim.data.qpos[x] for x in self._ref_joint_pos_indexes]
         joint_vel = [self.sim.data.qvel[x] for x in self._ref_joint_vel_indexes]
@@ -157,7 +148,6 @@
             joint_vel += [self.sim.data.qvel[x] for x in self._ref_gripper_joint_vel_indexes]
         di['proprioception'] = np.concatenate([joint_pos, joint_vel])
         return di
->>>>>>> 2bbd2412
 
     def dof(self):
         if self.use_eef_ctrl:
@@ -325,5 +315,4 @@
         """
         Returns True if the gripper is in contact with another object.
         """
-        return False
-
+        return False