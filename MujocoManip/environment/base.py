import numpy as np
from MujocoManip.miscellaneous import SimulationError, XMLError, MujocoPyRenderer
from mujoco_py import MjSim
from collections import OrderedDict
import glfw
from mujoco_py import load_model_from_path, load_model_from_xml

REGISTERED_ENVS = {}

def register_env(target_class):
    REGISTERED_ENVS[target_class.__name__] = target_class

def make(env_name, *args, **kwargs):
    """
        Try to get the equivalent functionality of gym.make in a sloppy way.
    """
    if env_name not in REGISTERED_ENVS:
        raise Exception('Environment {} not found. Make sure it is a registered environment among: {}'.format(env_name, ', '.join(REGISTERED_ENVS)))
    return REGISTERED_ENVS[env_name](*args, **kwargs)


class EnvMeta(type):
    def __new__(meta, name, bases, class_dict):
        cls = super().__new__(meta, name, bases, class_dict)
        register_env(cls)
        return cls


class MujocoEnv(object, metaclass=EnvMeta):
    def __init__(self, display=True, control_freq=100, horizon=500, ignore_done=False, **kwargs):
        """
            Initialize a Mujoco Environment
            @display: If true, render the simulation state in a viewer instead of headless mode.
            @control_freq in Hz, how many control signals to receive in every second
            @ignore_done: if True, never terminate the env

            TODO(extension): What about control_freq = a + bN(0,1) to simulate imperfect timing
        """

        ### TODO: fix @_load_model if needed ###
        # self._load_model()
        # self.mjpy_model = self.model.get_model(mode='mujoco_py')
        # self.sim = MjSim(self.mjpy_model)
        # self.initialize_time(control_freq)
        # self.viewer = MujocoPyRenderer(self.sim)
        # self.sim_state_initial = self.sim.get_state()
        # self._get_reference()
        # self.done = False
        # self.t = 0
        self.display = display
        self.control_freq = control_freq
        self.horizon = horizon
        self.ignore_done = ignore_done
        self.viewer = None
        self._reset_internal()

        # for key in kwargs:
        #     print('Warning: Parameter {} not recognized'.format(key))


    def initialize_time(self, control_freq):
        """
            Initialize the time constants used for simulation
        """
        self.cur_time = 0
        self.model_timestep = self.sim.model.opt.timestep
        if self.model_timestep <= 0:
            raise XMLError('xml model defined non-positive time step')
        self.control_freq = control_freq
        if control_freq <= 0:
            raise SimulationError('control frequency {} is invalid'.format(control_freq))
        self.control_timestep = 1 / control_freq

    def _load_model(self):
        """Loads an xml model, puts it in self.model"""
        self.model = None

    def _get_reference(self):
        """Set up necessary reference for objects"""
        pass

    def reset(self):
        # if there is an active viewer window, destroy it
        self.close()
        self._reset_internal()
        return self._get_observation()

    def _reset_internal(self):
        # self.sim.set_state(self.sim_state_initial)
        self._load_model()
        self.mjpy_model = self.model.get_model(mode='mujoco_py')
        self.sim = MjSim(self.mjpy_model)
        self.initialize_time(self.control_freq)
        if self.display:
            self.viewer = MujocoPyRenderer(self.sim)
        self.sim_state_initial = self.sim.get_state()
        self._get_reference()
        self.cur_time = 0
        self.t = 0
        self.done = False

    def _get_observation(self):
<<<<<<< HEAD
=======
        """
            Returns an OrderedDict containing observations [(name_string, np.array), ...]
        """
>>>>>>> 2bbd2412
        return OrderedDict()

    def step(self, action):
        reward = 0
        info = None
        if not self.done:
            self.t += 1
            self._pre_action(action)
            end_time = self.cur_time + self.control_timestep
            while self.cur_time < end_time:
                self.sim.step()
                self.cur_time += self.model_timestep
            reward, done, info = self._post_action(action)
            return self._get_observation(), reward, done, info
        else:
            raise ValueError('executing action in terminated episode')

    def _pre_action(self, action):
        self.sim.data.ctrl[:] = action

    def _post_action(self, action):
        self.done = (self._check_lose() or self._check_win() or self.t >= self.horizon) and (not self.ignore_done)
        reward = self.reward(action)
        # TODO: how to manage info?
        return reward, self.done, {}

    def reward(self, action):
<<<<<<< HEAD
        raise NotImplementedError
=======
        return 0
>>>>>>> 2bbd2412

    def render(self, camera_id=0):
        self.viewer.render(camera_id=camera_id)

    def observation_spec(self):
        return OrderedDict()

    def action_spec(self):
        raise NotImplementedError

    def reset_from_xml_string(self, xml_string):
        """
        Reloads the environment from an XML description of the environment.
        """

        # if there is an active viewer window, destroy it
        self.close()

        # load model from xml
        self.mjpy_model = load_model_from_xml(xml_string)

        self.sim = MjSim(self.mjpy_model)
        self.initialize_time(self.control_freq)
        if self.display:
            self.viewer = MujocoPyRenderer(self.sim)
        self.sim_state_initial = self.sim.get_state()
        self._get_reference()
        self.cur_time = 0
        self.t = 0
        self.done = False

<<<<<<< HEAD
=======
        # return self._get_observation()

    def _check_contact(self):
        """
        Returns True if gripper is in contact with an object.
        """
        return False

>>>>>>> 2bbd2412
    def close(self):
        """
        Do any cleanup necessary here.
        """
        # if there is an active viewer window, destroy it
        if self.viewer is not None:
            self.viewer.close() # change this to viewer.finish()?
            self.viewer = None<|MERGE_RESOLUTION|>--- conflicted
+++ resolved
@@ -100,12 +100,9 @@
         self.done = False
 
     def _get_observation(self):
-<<<<<<< HEAD
-=======
         """
             Returns an OrderedDict containing observations [(name_string, np.array), ...]
         """
->>>>>>> 2bbd2412
         return OrderedDict()
 
     def step(self, action):
@@ -133,11 +130,7 @@
         return reward, self.done, {}
 
     def reward(self, action):
-<<<<<<< HEAD
-        raise NotImplementedError
-=======
         return 0
->>>>>>> 2bbd2412
 
     def render(self, camera_id=0):
         self.viewer.render(camera_id=camera_id)
@@ -169,17 +162,12 @@
         self.t = 0
         self.done = False
 
-<<<<<<< HEAD
-=======
-        # return self._get_observation()
-
     def _check_contact(self):
         """
         Returns True if gripper is in contact with an object.
         """
         return False
 
->>>>>>> 2bbd2412
     def close(self):
         """
         Do any cleanup necessary here.
